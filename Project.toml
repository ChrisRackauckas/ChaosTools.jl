--- conflicted
+++ resolved
@@ -26,13 +26,8 @@
 DSP = "0.6"
 DiffEqBase = "5, 6"
 Distances = "0.7, 0.8"
-<<<<<<< HEAD
-Distributions = "0.21"
-DynamicalSystemsBase = "1.5.1"
-=======
 Distributions = "0.21, 0.22"
 DynamicalSystemsBase = "1.2.3"
->>>>>>> 430d2e8d
 ForwardDiff = "0.8, 0.9, 0.10"
 LombScargle = "0.4, 0.5"
 NearestNeighbors = "0.4"
